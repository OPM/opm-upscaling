--- conflicted
+++ resolved
@@ -198,7 +198,6 @@
 
 int main(int varnum, char** vararg)
 {
-  try{
    // Variables used for timing/profiling:
    clock_t start, finish;
    double timeused = 0.0, timeused_tesselation = 0.0;
@@ -250,17 +249,13 @@
    options.insert(make_pair("linsolver_max_iterations", "0"));         // Maximum number of iterations allow, specify 0 for default
    options.insert(make_pair("linsolver_prolongate_factor", "1.6")); // Factor to scale the prolongate coarse grid correction,
    options.insert(make_pair("linsolver_type",      "1"));     // type of linear solver: 0 = ILU/BiCGStab, 1 = AMG/CG
-<<<<<<< HEAD
    options.insert(make_pair("fluids",              "ow")); // wheater upscaling for oil/water (ow) or gas/oil (go)
    options.insert(make_pair("krowxswirr",          "-1")); // relative permeability in x direction of oil in corresponding oil/water system
    options.insert(make_pair("krowyswirr",          "-1")); // relative permeability in y direction of oil in corresponding oil/water system
    options.insert(make_pair("krowzswirr",          "-1")); // relative permeability in z direction of oil in corresponding oil/water system
    options.insert(make_pair("doEclipseCheck",      "true")); // Check if minimum relpermvalues in input are zero (specify critical saturations)
    options.insert(make_pair("critRelpermThresh",   "1e-6")); // Threshold for setting minimum relperm to 0 (thus specify critical saturations)
-   
-=======
    options.insert(make_pair("linsolver_smooth_steps", "2")); // Number of pre and postsmoothing steps for AMG
->>>>>>> 3e03dab6
 
    // Conversion factor, multiply mD numbers with this to get m² numbers
    const double milliDarcyToSqMetre = 9.869233e-16;
@@ -2038,18 +2033,6 @@
        }
 
    }
-  }catch (Dune::Exception &e){
-  std::cerr << "Dune reported error: " << e << std::endl;
- }
- catch(std::exception &e2){
-   std::cerr<<"std::exception:"<<e2.what()<<std::endl;
- }
- catch(const char* s){
-   std::cout<<"const char* ("<<s<<") thrown"<<std::endl;
-}
- catch (...){
-   std::cerr << "Unknown exception thrown!" << std::endl;
- }
 
 #if HAVE_MPI
    MPI_Finalize();
