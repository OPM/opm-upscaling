--- conflicted
+++ resolved
@@ -1,13 +1,7 @@
 # $Date$
 # $Revision$
 
-check_PROGRAMS = 
-<<<<<<< HEAD
-noinst_PROGRAMS = \
-		 steadystate_test \
-         steadystate_test_implicit
-        
-=======
+check_PROGRAMS =
 noinst_PROGRAMS =				\
 aniso_implicit_steadystate_test			\
 aniso_steadystate_test				\
@@ -18,7 +12,6 @@
 upscaling_test
 
 #test_array
->>>>>>> 91510ba3
 
 AM_CPPFLAGS += $(DUNEMPICPPFLAGS) $(BOOST_CPPFLAGS) $(SUPERLU_CPPFLAGS)
 AM_LDFLAGS  += $(DUNEMPILDFLAGS) $(BOOST_LDFLAGS) $(SUPERLU_LDFLAGS)
@@ -26,10 +19,6 @@
         $(BOOST_FILESYSTEM_LIB) $(BOOST_SYSTEM_LIB)   \
         $(LAPACK_LIBS) $(BLAS_LIBS) $(FLIBS) $(SUPERLU_LIBS)
 
-<<<<<<< HEAD
-# test_array_SOURCES = test_array.cpp
-=======
->>>>>>> 91510ba3
 
 aniso_implicit_steadystate_test_SOURCES =	\
 aniso_implicit_steadystate_test.cpp
